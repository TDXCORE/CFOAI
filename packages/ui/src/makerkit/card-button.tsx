--- conflicted
+++ resolved
@@ -17,11 +17,7 @@
   return (
     <Comp
       className={cn(
-<<<<<<< HEAD
-        'group hover:bg-secondary/20 active:bg-secondary active:bg-secondary/50 dark:shadow-primary/20 relative flex h-36 flex-col rounded-lg border transition-all hover:shadow active:shadow-lg',
-=======
         'group hover:bg-secondary/20 active:bg-secondary active:bg-secondary/50 dark:shadow-primary/20 relative flex h-36 flex-col rounded-lg border transition-all hover:shadow-xs active:shadow-lg',
->>>>>>> f8fda555
         className,
       )}
       {...props}
