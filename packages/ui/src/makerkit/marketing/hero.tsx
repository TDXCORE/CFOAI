--- conflicted
+++ resolved
@@ -51,13 +51,8 @@
             <HeroTitle>{title}</HeroTitle>
 
             {subtitle && (
-<<<<<<< HEAD
-              <div className="flex max-w-2xl flex-col space-y-1">
-                <h3 className="text-muted-foreground p-0 text-center font-sans text-xl font-normal tracking-tight">
-=======
               <div className="flex max-w-lg">
                 <h3 className="text-muted-foreground p-0 text-center font-sans text-2xl font-normal tracking-tight">
->>>>>>> f8fda555
                   {subtitle}
                 </h3>
               </div>
@@ -83,11 +78,7 @@
             MozAnimationDuration: '100ms',
           }}
           className={cn('container mx-auto flex justify-center py-8', {
-<<<<<<< HEAD
-            ['animate-in fade-in zoom-in-95 slide-in-from-top-32 fill-mode-both delay-1000 duration-1000']:
-=======
             ['animate-in fade-in zoom-in-90 slide-in-from-top-32 fill-mode-both delay-600 duration-1000']:
->>>>>>> f8fda555
               animate,
           })}
         >
