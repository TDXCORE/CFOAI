--- conflicted
+++ resolved
@@ -30,11 +30,7 @@
 > = ({ className, inset, children, ...props }) => (
   <DropdownMenuPrimitive.SubTrigger
     className={cn(
-<<<<<<< HEAD
-      'focus:bg-accent data-[state=open]:bg-accent flex cursor-default items-center rounded-sm px-2 py-1.5 text-sm outline-none select-none',
-=======
       'focus:bg-accent data-[state=open]:bg-accent flex cursor-default items-center rounded-xs px-2 py-1.5 text-sm outline-hidden select-none',
->>>>>>> f8fda555
       inset && 'pl-8',
       className,
     )}
@@ -85,11 +81,7 @@
 > = ({ className, inset, ...props }) => (
   <DropdownMenuPrimitive.Item
     className={cn(
-<<<<<<< HEAD
-      'focus:bg-accent focus:text-accent-foreground relative flex cursor-default items-center rounded-sm px-2 py-1.5 text-sm transition-colors outline-none select-none data-[disabled]:pointer-events-none data-[disabled]:opacity-50',
-=======
       'focus:bg-accent focus:text-accent-foreground relative flex cursor-default items-center rounded-xs px-2 py-1.5 text-sm outline-hidden transition-colors select-none data-disabled:pointer-events-none data-disabled:opacity-50',
->>>>>>> f8fda555
       inset && 'pl-8',
       className,
     )}
@@ -103,11 +95,7 @@
 > = ({ className, children, checked, ...props }) => (
   <DropdownMenuPrimitive.CheckboxItem
     className={cn(
-<<<<<<< HEAD
-      'focus:bg-accent focus:text-accent-foreground relative flex cursor-default items-center rounded-sm py-1.5 pr-2 pl-8 text-sm transition-colors outline-none select-none data-[disabled]:pointer-events-none data-[disabled]:opacity-50',
-=======
       'focus:bg-accent focus:text-accent-foreground relative flex cursor-default items-center rounded-xs py-1.5 pr-2 pl-8 text-sm outline-hidden transition-colors select-none data-disabled:pointer-events-none data-disabled:opacity-50',
->>>>>>> f8fda555
       className,
     )}
     checked={checked}
@@ -129,11 +117,7 @@
 > = ({ className, children, ...props }) => (
   <DropdownMenuPrimitive.RadioItem
     className={cn(
-<<<<<<< HEAD
-      'focus:bg-accent focus:text-accent-foreground relative flex cursor-default items-center rounded-sm py-1.5 pr-2 pl-8 text-sm transition-colors outline-none select-none data-[disabled]:pointer-events-none data-[disabled]:opacity-50',
-=======
       'focus:bg-accent focus:text-accent-foreground relative flex cursor-default items-center rounded-xs py-1.5 pr-2 pl-8 text-sm outline-hidden transition-colors select-none data-disabled:pointer-events-none data-disabled:opacity-50',
->>>>>>> f8fda555
       className,
     )}
     {...props}
