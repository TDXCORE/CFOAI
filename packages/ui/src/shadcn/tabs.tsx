'use client';

import * as React from 'react';

import * as TabsPrimitive from '@radix-ui/react-tabs';

import { cn } from '../lib/utils';

const Tabs = TabsPrimitive.Root;

const TabsList: React.FC<
  React.ComponentPropsWithoutRef<typeof TabsPrimitive.List>
> = ({ className, ...props }) => (
  <TabsPrimitive.List
    className={cn(
      'bg-muted text-muted-foreground inline-flex h-10 items-center justify-center rounded-md p-1',
      className,
    )}
    {...props}
  />
);
TabsList.displayName = TabsPrimitive.List.displayName;

const TabsTrigger: React.FC<
  React.ComponentPropsWithoutRef<typeof TabsPrimitive.Trigger>
> = ({ className, ...props }) => (
  <TabsPrimitive.Trigger
    className={cn(
<<<<<<< HEAD
      'ring-offset-background focus-visible:ring-ring data-[state=active]:bg-background data-[state=active]:text-foreground inline-flex items-center justify-center rounded-sm px-3 py-1.5 text-sm font-medium whitespace-nowrap transition-all focus-visible:ring-2 focus-visible:ring-offset-2 focus-visible:outline-none disabled:pointer-events-none disabled:opacity-50 data-[state=active]:shadow-sm',
=======
      'ring-offset-background focus-visible:ring-ring data-[state=active]:bg-background data-[state=active]:text-foreground inline-flex items-center justify-center rounded-xs px-3 py-1.5 text-sm font-medium whitespace-nowrap transition-all focus-visible:ring-2 focus-visible:ring-offset-2 focus-visible:outline-hidden disabled:pointer-events-none disabled:opacity-50 data-[state=active]:shadow-xs',
>>>>>>> f8fda555
      className,
    )}
    {...props}
  />
);
TabsTrigger.displayName = TabsPrimitive.Trigger.displayName;

const TabsContent: React.FC<
  React.ComponentPropsWithoutRef<typeof TabsPrimitive.Content>
> = ({ className, ...props }) => (
  <TabsPrimitive.Content
    className={cn(
<<<<<<< HEAD
      'ring-offset-background focus-visible:ring-ring mt-2 focus-visible:ring-2 focus-visible:ring-offset-2 focus-visible:outline-none',
=======
      'ring-offset-background focus-visible:ring-ring mt-2 focus-visible:ring-2 focus-visible:ring-offset-2 focus-visible:outline-hidden',
>>>>>>> f8fda555
      className,
    )}
    {...props}
  />
);
TabsContent.displayName = TabsPrimitive.Content.displayName;

export { Tabs, TabsList, TabsTrigger, TabsContent };<|MERGE_RESOLUTION|>--- conflicted
+++ resolved
@@ -26,11 +26,7 @@
 > = ({ className, ...props }) => (
   <TabsPrimitive.Trigger
     className={cn(
-<<<<<<< HEAD
-      'ring-offset-background focus-visible:ring-ring data-[state=active]:bg-background data-[state=active]:text-foreground inline-flex items-center justify-center rounded-sm px-3 py-1.5 text-sm font-medium whitespace-nowrap transition-all focus-visible:ring-2 focus-visible:ring-offset-2 focus-visible:outline-none disabled:pointer-events-none disabled:opacity-50 data-[state=active]:shadow-sm',
-=======
       'ring-offset-background focus-visible:ring-ring data-[state=active]:bg-background data-[state=active]:text-foreground inline-flex items-center justify-center rounded-xs px-3 py-1.5 text-sm font-medium whitespace-nowrap transition-all focus-visible:ring-2 focus-visible:ring-offset-2 focus-visible:outline-hidden disabled:pointer-events-none disabled:opacity-50 data-[state=active]:shadow-xs',
->>>>>>> f8fda555
       className,
     )}
     {...props}
@@ -43,11 +39,7 @@
 > = ({ className, ...props }) => (
   <TabsPrimitive.Content
     className={cn(
-<<<<<<< HEAD
-      'ring-offset-background focus-visible:ring-ring mt-2 focus-visible:ring-2 focus-visible:ring-offset-2 focus-visible:outline-none',
-=======
       'ring-offset-background focus-visible:ring-ring mt-2 focus-visible:ring-2 focus-visible:ring-offset-2 focus-visible:outline-hidden',
->>>>>>> f8fda555
       className,
     )}
     {...props}
